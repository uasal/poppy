--- conflicted
+++ resolved
@@ -906,11 +906,7 @@
                 source.meta.update(source_meta)
 
             # choose reasonable min and max wavelengths
-<<<<<<< HEAD
-            w_above10 = np.where(band_thru > 0.10 * band_thru.max())
-=======
-            w_above10 = (band.throughput > 0.10 * band.throughput.max())
->>>>>>> 074d8200
+            w_above10 = (band_thru > 0.10 * band_thru.max())
 
             minwave = band_wave[w_above10].min()
             maxwave = band_wave[w_above10].max()
@@ -983,18 +979,12 @@
 
             poppy_core._log.warning(
                 "CAUTION: Just interpolating rather than integrating filter profile, over {0} steps".format(nlambda))
-<<<<<<< HEAD
-            wtrans = np.where(throughputs > 0.4)
             wavelengths = wavelengths * units.Unit(waveunit)
-            lrange = wavelengths[wtrans].to_value(units.m)  # convert from Angstroms to Meters
-=======
-            lrange = wavelengths[throughputs > 0.4] * 1e-10  # convert from Angstroms to Meters
->>>>>>> 074d8200
+            lrange = wavelengths[throughputs > 0.4].to_value(units.m)  # convert from Angstroms to Meters
             # get evenly spaced points within the range of allowed lambdas, centered on each bin
             lambd = np.linspace(np.min(lrange), np.max(lrange), nlambda, endpoint=False) + (
                     np.max(lrange) - np.min(lrange)) / (2 * nlambda)
             filter_fn = scipy.interpolate.interp1d(wavelengths.to_value(units.m), throughputs, kind='cubic',
                                                    bounds_error=False)
             weights = filter_fn(lambd)
-            filterfits.close()
             return lambd, weights