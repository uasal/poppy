from __future__ import (absolute_import, division, print_function, unicode_literals)
import os
import re
import time
import platform
import getpass
import copy
import numpy as np
import matplotlib.pyplot as plt
import scipy.interpolate, scipy.ndimage
import matplotlib
import astropy.io.fits as fits
try:
    import pysynphot
    _HAS_PYSYNPHOT = True
except:
    pysynphot = None
    _HAS_PYSYNPHOT = False


from . import poppy_core
from . import optics
from . import utils


__all__ = ['Instrument']

class Instrument(object):
    """ A generic astronomical instrument, composed of 
        (1) an optical system implemented using POPPY, optionally with several configurations such as
            selectable image plane or pupil plane stops, and
        (2) some defined spectral bandpass(es) such as selectable filters, implemented using pysynphot. 

    This provides the capability to model both the optical and spectral responses of a given system. 
    PSFs may be calculated for given source
    spectral energy distributions and output as FITS files, with substantial flexibility.

    It also provides capabilities for modeling some PSF effects not due to wavefront aberrations, for instance
    blurring caused by pointing jitter.


    This is a base class for Instrument functionality - you cannot easily use this directly, but
    rather should subclass it for your particular instrument of interest.   Some of the complexity of this class 
    is due to splitting up functionality into many separate routines to allow users to subclass just the relevant
    portions for a given task. There's a fair amount of functionality here but the learning curve is steeper than
    elsewhere in POPPY.

    You will at a minimum want to override the following class methods:

        * _getOpticalSystem
        * _getFilterList
        * _getDefaultNLambda
        * _getDefaultFOV
        * _getFITSHeader

    For more complicated systems you may also want to override:

        * _validateConfig
        * _getSynphotBandpass
        * _applyJitter
    """

    name = "Instrument"
    pupil = None
    "Aperture for this optical system. May be a FITS filename, FITS HDUList object, or poppy.OpticalElement"
    pupilopd = None
    """Pupil OPD for this optical system. May be a FITS filename, or FITS HDUList.
    If the file contains a datacube, you may set this to a tuple (filename, slice) to select a given slice, or else
    the first slice will be used."""
    options = {}
    """
    A dictionary capable of storing other arbitrary options, for extensibility. The following are all optional, and
    may or may not be meaningful depending on which instrument is selected.

    Parameters
    ----------
    source_offset_r : float
        Radial offset of the target from the center, in arcseconds
    source_offset_theta : float
        Position angle for that offset
    pupil_shift_x, pupil_shift_y : float
        Relative shift of a coronagraphic pupil in X and Y, expressed as a decimal between 0.0-1.0
        Note that shifting an array too much will wrap around to the other side unphysically, but
        for reasonable values of shift this is a non-issue.
    rebin : bool
        For output files, write an additional FITS extension including a version of the output array
        rebinned down to the actual detector pixel scale?
    jitter : string "gaussian" or None
        Type of jitter model to apply. Currently only convolution with a Gaussian kernel of specified
        width `jitter_sigma` is implemented. (default: None)
    jitter_sigma : float
        Width of the jitter kernel in arcseconds (default: 0.007 arcsec)
    parity : string "even" or "odd"
        You may wish to ensure that the output PSF grid has either an odd or even number of pixels.
        Setting this option will force that to be the case by increasing npix by one if necessary.

    """
    filter_list = None
    """List of available filter names for this instrument"""
    pixelscale = 0.025
    """Detector pixel scale, in arcseconds/pixel (default: 0.025)"""

    def __init__(self, name="", *args, **kwargs):
        self.name=name
        self.pupil = optics.CircularAperture(*args, **kwargs)
        self.pupilopd = None
        self.options = {}
        self.filter_list, self._synphot_bandpasses = self._getFilterList() # List of available filter names

        # create private instance variables. These will be
        # wrapped just below to create properties with validation.
        self._filter = None
        self._rotation = None
        # for caching pysynphot results.
        self._spectra_cache = {}
        self.filter = self.filter_list[0]

    def __str__(self):
        return "Instrument name="+self.name

    # create properties with error checking
    @property
    def filter(self):
        """Currently selected filter name (e.g. F200W)"""
        return self._filter
    @filter.setter
    def filter(self, value):
        value = value.upper() # force to uppercase
        if value not in self.filter_list:
            raise ValueError("Instrument %s doesn't have a filter called %s." % (self.name, value))
        self._filter = value

    #----- actual optical calculations follow here -----
    def calcPSF(self, outfile=None, source=None, nlambda=None, monochromatic=None ,
            fov_arcsec=None, fov_pixels=None,  oversample=None, detector_oversample=None, fft_oversample=None, rebin=True,
            clobber=True, display=False, save_intermediates=False, return_intermediates=False):
        """ Compute a PSF.
        The result can either be written to disk (set outfile="filename") or else will be returned as
        a FITS HDUlist object.


        Output sampling may be specified in one of two ways: 

        1) Set `oversample=<number>`. This will use that oversampling factor beyond detector pixels
           for output images, and beyond Nyquist sampling for any FFTs to prior optical planes. 
        2) set `detector_oversample=<number>` and `fft_oversample=<other_number>`. This syntax lets
           you specify distinct oversampling factors for intermediate and final planes. 

        By default, both oversampling factors are set equal to 2.

        Notes
        -----
        More advanced PSF computation options (pupil shifts, source positions, jitter, ...)
        may be set by configuring the `.options` dictionary attribute of this class.

        Parameters
        ----------
        source : pysynphot.SourceSpectrum or dict
            specification of source input spectrum. Default is a 5700 K sunlike star.
        nlambda : int
            How many wavelengths to model for broadband? 
            The default depends on how wide the filter is: (5,3,1) for types (W,M,N) respectively
        monochromatic : float, optional
            Setting this to a wavelength value (in meters) will compute a monochromatic PSF at that 
            wavelength, overriding filter and nlambda settings.
        fov_arcsec : float
            field of view in arcsec. Default=5
        fov_pixels : int
            field of view in pixels. This is an alternative to fov_arcsec.
        outfile : string
            Filename to write. If None, then result is returned as an HDUList
        oversample, detector_oversample, fft_oversample : int
            How much to oversample. Default=4. By default the same factor is used for final output 
            pixels and intermediate optical planes, but you may optionally use different factors 
            if so desired.
        rebin : bool, optional
            If set, the output file will contain a FITS image extension containing the PSF rebinned
            onto the actual detector pixel scale. Thus, setting oversample=<N> and rebin=True is
            the proper way to obtain high-fidelity PSFs computed on the detector scale. Default is True.
        clobber : bool
            overwrite output FITS file if it already exists?
        display : bool
            Whether to display the PSF when done or not.
        save_intermediates, return_intermediates : bool
            Options for saving to disk or returning to the calling function the intermediate optical planes during the propagation. 
            This is useful if you want to e.g. examine the intensity in the Lyot plane for a coronagraphic propagation.

        Returns
        -------
        outfits : fits.HDUList
            The output PSF is returned as a fits.HDUlist object.
            If `outfile` is set to a valid filename, the output is also written to that file.


        """
        local_options = self.options  # all local state should be stored in a dict, for
                                      # ease of handing off to the various subroutines of
                                      # calcPSF. Don't just modify the global self.options
                                      # structure since that would pollute it with temporary
                                      # state as well as persistent state. 
        local_options['monochromatic'] = monochromatic

        #----- choose # of wavelengths intelligently. Do this first before generating the source spectrum weighting.
        if nlambda is None or nlambda==0:
            nlambda = self._getDefaultNLambda(self.filter)
        local_options['nlambda'] = nlambda


        #----- calculate field of view depending on supplied parameters
        if fov_arcsec is None and fov_pixels is None:  #pick decent defaults.
            fov_arcsec=self._getDefaultFOV()
        if fov_pixels is not None:
            local_options['fov_spec'] = 'pixels = %d' % fov_pixels
            local_options['fov_pixels'] = fov_pixels
        elif fov_arcsec is not None:
            local_options['fov_spec'] = 'arcsec = %f' % fov_arcsec
            local_options['fov_arcsec'] = fov_arcsec


        #---- Implement the semi-convoluted logic for the oversampling options. See docstring above
        if oversample is not None and detector_oversample is not None and fft_oversample is not None:
            # all options set, contradictorily -> complain!
            raise ValueError("You cannot specify simultaneously the oversample= option with the detector_oversample and fft_oversample options. Pick one or the other!")
        elif oversample is None and detector_oversample is None and fft_oversample is None:
            # nothing set -> set oversample = 4
            oversample = 4
        if detector_oversample is None: detector_oversample = oversample
        if fft_oversample is None: fft_oversample = oversample
        local_options['detector_oversample']=detector_oversample
        local_options['fft_oversample']=fft_oversample

        #----- compute weights for each wavelength based on source spectrum
        wavelens, weights = self._getWeights(source=source, nlambda=local_options['nlambda'], monochromatic=local_options['monochromatic'])

        # Validate that the calculation we're about to do makes sense with this instrument config
        self._validateConfig(wavelengths=wavelens)
        poppy_core._log.info(
            "PSF calc using fov_%s, oversample = %d, number of wavelengths = %d" % (
                local_options['fov_spec'], local_options['detector_oversample'], len(wavelens)
            )
        )

        #---- now at last, actually do the PSF calc:
        #  instantiate an optical system using the current parameters
        self.optsys = self._getOpticalSystem(fov_arcsec=fov_arcsec, fov_pixels=fov_pixels,
            fft_oversample=fft_oversample, detector_oversample=detector_oversample, 
            options=local_options)
        # and use it to compute the PSF (the real work happens here, in code in poppy.py)
        result = self.optsys.calcPSF(wavelens, weights, display_intermediates=display, display=display, save_intermediates=save_intermediates, return_intermediates=return_intermediates)

        if return_intermediates: # this implies we got handed back a tuple, so split it apart
            result, intermediates = result

        self._applyJitter(result, local_options)  # will immediately return if there is no jitter parameter in local_options


        self._getFITSHeader(result, local_options) 

        self._calcPSF_format_output(result, local_options)


        if display:
            f = plt.gcf()
            plt.suptitle( "%s, filter= %s" % (self.name, self.filter), size='xx-large')
            plt.text( 0.99, 0.04, "Calculation with %d wavelengths (%g - %g um)" % (nlambda, wavelens[0]*1e6, wavelens[-1]*1e6), 
                    transform=f.transFigure, horizontalalignment='right')

        if outfile is not None:
            result[0].header["FILENAME"] = ( os.path.basename(outfile), "Name of this file")
            result.writeto(outfile, clobber=clobber)
            poppy_core._log.info("Saved result to "+outfile)

        if return_intermediates:
            return result, intermediates
        else:
            return result

    def _calcPSF_format_output(self, result, options):
        """ Apply desired formatting to output file:
                 - rebin to detector pixel scale if desired
                 - set up FITS extensions if desired
                 - output either the oversampled, rebinned, or both
        Which image(s) get output depends on the value of the options['output_mode'] 
        parameter. It may be set to 'Oversampled image' to output just the oversampled image,
        'Detector sampled image' to output just the image binned down onto detector pixels, or
        'Both as FITS extensions' to output the oversampled image as primary HDU and the 
        rebinned image as the first image extension. For convenience, the option can be set
        to just 'oversampled', 'detector', or 'both'.

        Modifies the 'result' HDUList object.

        """
        output_mode = options.get('output_mode','Both as FITS extensions')
        detector_oversample = options.get('detector_oversample',1)

        if (output_mode == 'Oversampled image') or ('oversampled' in output_mode.lower()):
            # we just want to output the oversampled image as
            # the primary HDU. Nothing special needs to be done.
            return
        elif (output_mode == 'Detector sampled image') or ('detector' in output_mode.lower()):
            # output only the detector sampled image as primary HDU.
            # need to downsample it and replace the existing primary HDU
            poppy_core._log.info(" Downsampling to detector pixel scale.")
            if options['detector_oversample'] > 1:
                result[0].data = utils.rebin_array(result[0].data, 
                        rc=(detector_oversample, detector_oversample))
            result[0].header['OVERSAMP'] = ( 1, 'These data are rebinned to detector pixels')
            result[0].header['CALCSAMP'] = ( detector_oversample, 'This much oversampling used in calculation')
            result[0].header['EXTNAME'] = ( 'DET_SAMP')
            result[0].header['PIXELSCL'] *= detector_oversample
            return
        elif (output_mode == 'Both as FITS extensions') or ('both' in output_mode.lower()):
            # return the downsampled image in the first image extension
            # keep the oversampled image in the primary HDU.
            # create the image extension even if we're already at 1x sampling, for consistency
            poppy_core._log.info(" Downsampling to detector pixel scale.")
            rebinned_result = result[0].copy()
            if options['detector_oversample'] > 1:
                rebinned_result.data = utils.rebin_array(rebinned_result.data,
                        rc=(detector_oversample, detector_oversample))
            rebinned_result.header['OVERSAMP'] = ( 1, 'These data are rebinned to detector pixels')
            rebinned_result.header['CALCSAMP'] = ( detector_oversample, 'This much oversampling used in calculation')
            rebinned_result.header['EXTNAME'] =  'DET_SAMP'
            rebinned_result.header['PIXELSCL'] *= detector_oversample
            result.append(rebinned_result)
            return







    def _getFITSHeader(self, result, options):
        """ Set instrument-specific FITS header keywords

        Parameters:
            result : fits.HDUList object
                The HDUList containing the image to be output.
            options : dict
                A dictionary containing options

        This function will modify the primary header of the result HDUlist.
        """

        try:
            from .version import version as __version__
        except ImportError:
            __version__ = ''

        #---  update FITS header, display, and output.
        if isinstance( self.pupil, basestring):
            pupilstr= os.path.basename(self.pupil)
        elif isinstance( self.pupil, fits.HDUList):
            pupilstr= 'pupil from supplied FITS HDUList object'
        elif isinstance( self.pupil, poppy_core.OpticalElement):
            pupilstr = 'pupil from supplied OpticalElement: '+str(self.pupil)
        result[0].header['PUPILINT'] = ( pupilstr, 'Pupil aperture intensity source')

        if self.pupilopd is None:
            opdstring = "NONE - perfect telescope! "
        elif isinstance( self.pupilopd, basestring):
            opdstring = os.path.basename(self.pupilopd)
        elif isinstance( self.pupilopd, fits.HDUList):
            opdstring = 'OPD from supplied FITS HDUlist object'
        else: # tuple?
            opdstring =  "%s slice %d" % (os.path.basename(self.pupilopd[0]), self.pupilopd[1])
        result[0].header['PUPILOPD'] = ( opdstring,  'Pupil wavefront OPD source')

        result[0].header['INSTRUME'] = ( self.name, 'Instrument')
        result[0].header['FILTER'] = ( self.filter, 'Filter name')
        result[0].header['EXTNAME'] = ( 'OVERSAMP')
        result[0].header.add_history('Created by POPPY version '+__version__)

        if 'fft_oversample' in options.keys():
            result[0].header['OVERSAMP'] = ( options['fft_oversample'], 'Oversampling factor for FFTs in computation')
        if 'detector_oversample' in options.keys():
            result[0].header['DET_SAMP'] = ( options['detector_oversample'], 'Oversampling factor for MFT to detector plane')

        (year, month, day, hour, minute, second, weekday, DOY, DST) =  time.gmtime()
        result[0].header["DATE"] = ( "%4d-%02d-%02dT%02d:%02d:%02d" % (year, month, day, hour, minute, second), "Date of calculation")
        # get username and hostname in a cross-platform way
        username = getpass.getuser()
        hostname = platform.node()
        result[0].header["AUTHOR"] = ( "%s@%s" % (username, hostname), "username@host for calculation")

    def _validateConfig(self, wavelengths=None):
        """Determine if a provided instrument configuration is valid.

        Wavelengths to be propagated in the calculation are passed in as the `wavelengths`
        keyword argument.

        Subclasses should raise an exception if the configuration is invalid/unachievable.
        """
        pass


    def _getOpticalSystem(self,fft_oversample=2, detector_oversample = None, fov_arcsec=2, fov_pixels=None, options=dict()):
        """ Return an OpticalSystem instance corresponding to the instrument as currently configured.

        When creating such an OpticalSystem, you must specify the parameters needed to define the 
        desired sampling, specifically the oversampling and field of view. 


        Parameters
        ----------

        fft_oversample : int
            Oversampling factor for intermediate plane calculations. Default is 2
        detector_oversample: int, optional
            By default the detector oversampling is equal to the intermediate calculation oversampling.
            If you wish to use a different value for the detector, set this parameter.
            Note that if you just want images at detector pixel resolution you will achieve higher fidelity
            by still using some oversampling (i.e. *not* setting `oversample_detector=1`) and instead rebinning
            down the oversampled data.
        fov_pixels : float
            Field of view in pixels. Overrides fov_arcsec if both set. 
        fov_arcsec : float
            Field of view, in arcseconds. Default is 2
        options : dict
            Other arbitrary options for optical system creation


        Returns
        -------
        osys : poppy.OpticalSystem 
            an optical system instance representing the desired configuration.

        """

        poppy_core._log.info("Creating optical system model:")


        if detector_oversample is None: detector_oversample = fft_oversample

        poppy_core._log.debug("Oversample: %d  %d " % (fft_oversample, detector_oversample))
        optsys = poppy_core.OpticalSystem(name=self.name, oversample=fft_oversample)
        if 'source_offset_r' in options.keys(): optsys.source_offset_r = options['source_offset_r']
        if 'source_offset_theta' in options.keys(): optsys.source_offset_theta = options['source_offset_theta']


        #---- set pupil intensity
        pupil_optic=None # no optic yet defined
        if isinstance(self.pupil, poppy_core.OpticalElement): # do we already have an object?
            pupil_optic = self.pupil
            full_pupil_path = None
        elif isinstance(self.pupil, str): # simple filename
            if os.path.exists( self.pupil) :
                full_pupil_path = self.pupil 
            else: raise IOError("File not found: "+full_pupil_path)
        elif isinstance(self.pupil, fits.HDUList): # pupil supplied as FITS HDUList object
            full_pupil_path = self.pupil
        else: 
            raise TypeError("Not sure what to do with a pupil of that type:"+str(type(self.pupil)))

        #---- set pupil OPD
        if isinstance(self.pupilopd, str):  # simple filename
            full_opd_path = self.pupilopd if os.path.exists( self.pupilopd) else os.path.join(self._datapath, "OPD",self.pupilopd)
        elif hasattr(self.pupilopd, '__getitem__') and isinstance(self.pupilopd[0], basestring): # tuple with filename and slice
            full_opd_path =  (self.pupilopd[0] if os.path.exists( self.pupilopd[0]) else os.path.join(self._datapath, "OPD",self.pupilopd[0]), self.pupilopd[1])
        elif isinstance(self.pupilopd, fits.HDUList): # OPD supplied as FITS HDUList object
            full_opd_path = self.pupilopd # not a path per se but this works correctly to pass it to poppy
        elif self.pupilopd is None: 
            full_opd_path = None
        else:
            raise TypeError("Not sure what to do with a pupilopd of that type:"+str(type(self.pupilopd)))



        #---- apply pupil intensity and OPD to the optical model
        optsys.addPupil(name='Entrance Pupil', optic=pupil_optic, transmission=full_pupil_path, opd=full_opd_path, opdunits='micron', rotation=self._rotation)


        #--- add the detector element. 
        if fov_pixels is None:
            fov_pixels = np.round(fov_arcsec/self.pixelscale)
            if 'parity' in self.options.keys():
                if self.options['parity'].lower() == 'odd'  and np.remainder(fov_pixels,2)==0: fov_pixels +=1
                if self.options['parity'].lower() == 'even' and np.remainder(fov_pixels,2)==1: fov_pixels +=1

        optsys.addDetector(self.pixelscale, fov_pixels = fov_pixels, oversample = detector_oversample, name=self.name+" detector")

        return optsys

    def _applyJitter(self, result, local_options=None):
        """ Modify a PSF to account for the blurring effects of image jitter.
        Parameter arguments are taken from the options dictionary.

        Parameters
        -----------
        result : fits.HDUList 
            HDU list containing a point spread function
        local_options : dict, optional
            Options dictionary. If not present, options will be taken from self.options. 

        The key configuration argument is options['jitter'] which defines the type of jitter.
        If this is the string 'gaussian', then a Gaussian blurring kernel will be applied, the
        amount of the blur is taken from the options['jitter_sigma'] value.

        Other types of jitter are not yet implemented. 

        The image in the 'result' HDUlist will be modified by this function.
        """
        if local_options is None: local_options = self.options
        if 'jitter' not in local_options.keys(): return

        poppy_core._log.info("Calculating jitter using "+str(local_options['jitter']) )


        if local_options['jitter'] is None:
            return
        elif local_options['jitter'].lower() == 'gaussian':
            import scipy.ndimage

            sigma = local_options.get('jitter_sigma')
            if sigma is None:
                poppy_core._log.warn("Gaussian jitter model requested, but no width for jitter distribution specified. Assuming jitter_sigma = 0.007 arcsec by default")
                sigma = 0.007

            # that will be in arcseconds, we need to convert to pixels:

<<<<<<< HEAD
            poppy_core._log.info("Jitter: Convolving with Gaussian with sigma={0:.3f} arcsec".format(sigma))
=======
            poppy_core._log.info("Jitter: Convolving with Gaussian with sigma=%.3f arcsec" % sigma)
>>>>>>> 510a8d1d
            out = scipy.ndimage.gaussian_filter(result[0].data, sigma/self.pixelscale)
            peak = result[0].data.max()
            newpeak = out.max()
            strehl   = newpeak/peak # not really the whole Strehl ratio, just the part due to jitter

            poppy_core._log.info("        resulting image peak drops to {0:.3f} of its previous value".format(strehl))
            result[0].header['JITRTYPE'] = ( 'Gaussian convolution', 'Type of jitter applied')
            result[0].header['JITRSIGM'] = ( sigma, 'Gaussian sigma for jitter [arcsec]')
            result[0].header['JITRSTRL'] = ( strehl, 'Image peak reduction due to jitter')

            result[0].data = out
        else:
            raise ValueError('Unknown jitter option value: '+local_options['jitter'])





    #####################################################
    # Display routines

    def display(self):
        """Display the currently configured optical system on screen """
        #if coronagraphy is set, then we have to temporarily disable semi-analytic coronagraphic mode
        # to get a regular displayable optical system
        try:
            old_no_sam = self.options['no_sam']
            self.options['no_sam'] = True
        except:
            old_no_sam = None

        optsys = self._getOpticalSystem()
        optsys.display(what='both')
        if old_no_sam is not None: self.options['no_sam'] = old_no_sam

    #####################################################
    #
    # Synthetic Photometry related methods
    #
    def _getSpecCacheKey(self, source, nlambda):
        """ return key for the cache of precomputed spectral weightings.
        This is a separate function so the TFI subclass can override it.
        """
        return (self.filter, source.name, nlambda)

    def _getSynphotBandpass(self, filtername):
        """ Return a pysynphot.ObsBandpass object for the given desired band. 

        By subclassing this, you can define whatever custom bandpasses are appropriate for your instrument

        Parameters
        ----------
        filtername : str
            String name of the filter that you are interested in

        Returns
        --------
        a pysynphot.ObsBandpass object for that filter. 

        """
        if not _HAS_PYSYNPHOT:
            raise RuntimeError("PySynphot not found")

        if filtername.lower().startswith('f'):
            # attempt to treat it as an HST filter name?
            bpname = ('wfc3,uvis1,%s'%(filtername)).lower()
        else:
            bpname = self._synphot_bandpasses[filtername]

        try:
            band = pysynphot.ObsBandpass(bpname)
        except ValueError:
            raise LookupError("Don't know how to compute pysynphot.ObsBandpass for a filter named "+bpname)

        return band

    def _getDefaultNLambda(self, filtername):
        """ Return the default # of wavelengths to be used for calculation by a given filter """
        return 10

    def _getDefaultFOV(self):
        """ Return default FOV in arcseconds """
        return 5

    def _getFilterList(self):
        """ Returns a list of allowable filters, and the corresponding pysynphot ObsBandpass strings
        for each. 

        If you need to define bandpasses that are not already available in pysynphot, consider subclassing
        _getSynphotBandpass instead to create a pysynphot spectrum based on data read from disk, etc.

        Returns
        --------
        filterlist : list
            List of string filter names
        bandpasslist : dict
            dictionary of string names for use by pysynphot

        This could probably be folded into one using an OrderdDict. FIXME do that later

        """

        filterlist =  ['B', 'I', 'R', 'U', 'V']
        bandpasslist = {
            'B': 'johnson,b',
            'I': 'johnson,i',
            'R': 'johnson,r',
            'U': 'johnson,u',
            'V': 'johnson,v',
        }

        return filterlist, bandpasslist

    #def _getJitterKernel(self, type='Gaussian', sigma=10):

    def _getWeights(self, source=None, nlambda=5, monochromatic=None, verbose=False):
        """ Return the set of discrete wavelengths, and weights for each wavelength,
        that should be used for a PSF calculation.

        Uses pysynphot (if installed), otherwise assumes simple-minded flat spectrum

        """
        if monochromatic is not None:
            poppy_core._log.info(" monochromatic calculation requested.")
            return (np.asarray([monochromatic]),  np.asarray([1]) )

        elif _HAS_PYSYNPHOT and (isinstance(source, pysynphot.spectrum.SourceSpectrum)  or source is None):
            """ Given a pysynphot.SourceSpectrum object, perform synthetic photometry for
            nlambda bins spanning the wavelength range of interest.

            Because this calculation is kind of slow, cache results for reuse in the frequent
            case where one is computing many PSFs for the same spectral source.
            """
            poppy_core._log.debug("Calculating spectral weights using pysynphot, nlambda=%d, source=%s" % (nlambda, str(source)))
            if source is None:
                try:
                    source = pysynphot.Icat('ck04models',5700,0.0,2.0)
                except:
                    poppy_core._log.error("Could not load Castelli & Kurucz stellar model from disk; falling back to 5700 K blackbody")
                    source = pysynphot.BlackBody(5700)
            poppy_core._log.debug("Computing spectral weights for source = "+str(source))

            try:
                key = self._getSpecCacheKey(source, nlambda)
                if key in self._spectra_cache.keys():
                    poppy_core._log.debug("Previously computed spectral weights found in cache, just reusing those")
                    return self._spectra_cache[keys]
            except:
                pass  # in case sourcespectrum lacks a name element so the above lookup fails - just do the below calc.

            poppy_core._log.info("Computing wavelength weights using synthetic photometry for %s..." % self.filter)
            band = self._getSynphotBandpass(self.filter)
            # choose reasonable min and max wavelengths
            w_above10 = np.where(band.throughput > 0.10*band.throughput.max())

            minwave = band.wave[w_above10].min()
            maxwave = band.wave[w_above10].max()
            poppy_core._log.debug("Min, max wavelengths = %f, %f" % (minwave/1e4, maxwave/1e4))

            wave_bin_edges =  np.linspace(minwave,maxwave,nlambda+1)
            wavesteps = (wave_bin_edges[:-1] +  wave_bin_edges[1:])/2
            deltawave = wave_bin_edges[1]-wave_bin_edges[0]
            effstims = []

            for wave in wavesteps:
                poppy_core._log.debug("Integrating across band centered at %.2f microns with width %.2f" % (wave/1e4,deltawave/1e4))
                box = pysynphot.Box(wave, deltawave) * band
                if box.throughput.max() == 0:  # watch out for pathological cases with no overlap (happens with MIRI FND at high nlambda)
                    result = 0.0
                else:
                    binset =  np.linspace(wave-deltawave, wave+deltawave, 30)  # what wavelens to use when integrating across the sub-band?
                    result = pysynphot.Observation(source, box, binset=binset).effstim('counts')
                effstims.append(result)

            effstims = np.array(effstims)
            effstims /= effstims.sum()
            wave_m =  band.waveunits.Convert(wavesteps,'m') # convert to meters

            newsource = (wave_m, effstims)
            if verbose: _log.info( " Wavelengths and weights computed from pysynphot: "+str( newsource))
            self._spectra_cache[ self._getSpecCacheKey(source,nlambda)] = newsource
            return newsource
        elif isinstance(source, dict) and ('wavelengths' in source) and ('weights' in source):
            # Allow providing directly a set of specific weights and wavelengths, as in poppy.calcPSF source option #2
            return (source['wavelengths'], source['weights'])
        elif isinstance(source, tuple) and len(source) == 2:
            # Allow user to provide directly a tuple, as in poppy.calcPSF source option #3
            return source

        else:  #Fallback simple code for if we don't have pysynphot.
            poppy_core._log.warning("Pysynphot unavailable (or invalid source supplied)!   Assuming flat # of counts versus wavelength.")
            # compute a source spectrum weighted by the desired filter curves.
            # The existing FITS files all have wavelength in ANGSTROMS since that is the pysynphot convention...
            filterfile = self._filters[self.filter].filename
            filterfits = fits.open(filterfile)
            filterdata = filterfits[1].data 
            try:
                f1 = filterdata.WAVELENGTH
                d2 = filterdata.THROUGHPUT
            except:
                raise ValueError("The supplied file, {0}, does not appear to be a FITS table with WAVELENGTH and THROUGHPUT columns.".format(filterfile))
            if 'WAVEUNIT' in  filterfits[1].header.keys():
                waveunit = filterfits[1].header['WAVEUNIT']
                if re.match(r'[Aa]ngstroms?', waveunit) is None:
                    raise ValueError("The supplied file, {0}, has WAVEUNIT='{1}'. Only WAVEUNIT = Angstrom supported when Pysynphot is not installed.".format(filterfile, waveunit))
            else:
                poppy_core._log.warn("CAUTION: no WAVEUNIT keyword found in filter file {0}. Assuming = Angstroms by default".format(filterfile))
                waveunit = 'Angstrom'
            poppy_core._log.warn("CAUTION: Just interpolating rather than integrating filter profile, over {0} steps".format(nlambda))
            wtrans = np.where(filterdata.THROUGHPUT > 0.4)
            lrange = filterdata.WAVELENGTH[wtrans] * 1e-10  # convert from Angstroms to Meters
            lambd = np.linspace(np.min(lrange), np.max(lrange), nlambda)
            filter_fn = scipy.interpolate.interp1d(filterdata.WAVELENGTH * 1e-10, filterdata.THROUGHPUT, kind='cubic', bounds_error=False)
            weights = filter_fn(lambd)
            return lambd, weights


<|MERGE_RESOLUTION|>--- conflicted
+++ resolved
@@ -519,11 +519,7 @@
 
             # that will be in arcseconds, we need to convert to pixels:
 
-<<<<<<< HEAD
             poppy_core._log.info("Jitter: Convolving with Gaussian with sigma={0:.3f} arcsec".format(sigma))
-=======
-            poppy_core._log.info("Jitter: Convolving with Gaussian with sigma=%.3f arcsec" % sigma)
->>>>>>> 510a8d1d
             out = scipy.ndimage.gaussian_filter(result[0].data, sigma/self.pixelscale)
             peak = result[0].data.max()
             newpeak = out.max()
