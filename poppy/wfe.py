"""
Analytic optical element classes to introduce a specified wavefront
error in an OpticalSystem

 * ZernikeWFE
 * ParameterizedWFE (for use with hexike or zernike basis functions)
 * SineWaveWFE
 * TODO: MultiSineWaveWFE ?
 * TODO: PowerSpectrumWFE
 * TODO: KolmogorovWFE

"""

import collections
from functools import wraps
import numpy as np
import astropy.units as u

from .optics import AnalyticOpticalElement, CircularAperture
from .poppy_core import Wavefront, PlaneType, BaseWavefront
from poppy.fresnel import FresnelWavefront
from .physical_wavefront import PhysicalFresnelWavefront

from . import zernike
from . import utils
from . import accel_math

__all__ = ['WavefrontError', 'ParameterizedWFE', 'ZernikeWFE', 'SineWaveWFE',
<<<<<<< HEAD
        'StatisticalPSDWFE', 'PowerSpectrumWFE', 'ThermalBloomingWFE']
=======
        'StatisticalPSDWFE', 'PowerSpectrumWFE', 'KolmogorovWFE']
>>>>>>> 8bbcbb87


def _check_wavefront_arg(f):
    """Decorator that ensures the first positional method argument
    is a poppy.Wavefront or FresnelWavefront
    """

    @wraps(f)
    def wrapper(*args, **kwargs):
        if not isinstance(args[1], BaseWavefront):
            raise ValueError("The first argument must be a Wavefront or FresnelWavefront object.")
        else:
            return f(*args, **kwargs)
    return wrapper


class WavefrontError(AnalyticOpticalElement):
    """A base class for different sources of wavefront error

    Analytic optical elements that represent wavefront error should
    derive from this class and override methods appropriately.
    Defined to be a pupil-plane optic.
    """

    def __init__(self, **kwargs):
        if 'planetype' not in kwargs:
            kwargs['planetype'] = PlaneType.pupil
        super(WavefrontError, self).__init__(**kwargs)
        # in general we will want to see phase rather than intensity at this plane
        self.wavefront_display_hint = 'phase'

    @_check_wavefront_arg
    def get_opd(self, wave):
        """Construct the optical path difference array for a wavefront error source
        as evaluated across the pupil for an input wavefront `wave`

        Parameters
        ----------
        wave : Wavefront
            Wavefront object with a `coordinates` method that returns (y, x)
            coordinate arrays in meters in the pupil plane
        """
        raise NotImplementedError('Not implemented yet')

    def rms(self):
        """RMS wavefront error induced by this surface"""
        raise NotImplementedError('Not implemented yet')

    def peaktovalley(self):
        """Peak-to-valley wavefront error induced by this surface"""
        raise NotImplementedError('Not implemented yet')


def _wave_y_x_to_rho_theta(y, x, pupil_radius):
    """
    Return wave coordinates in (rho, theta) for a Wavefront object
    normalized such that rho == 1.0 at the pupil radius

    Parameters
    ----------
    wave : Wavefront
        Wavefront object with a `coordinates` method that returns (y, x)
        coordinate arrays in meters in the pupil plane
    pupil_radius : float
        Radius (in meters) of a circle circumscribing the pupil.
    """

    if accel_math._USE_NUMEXPR:
        rho = accel_math.ne.evaluate("sqrt(x**2+y**2)/pupil_radius")
        theta = accel_math.ne.evaluate("arctan2(y / pupil_radius, x / pupil_radius)")
    else:
        rho = np.sqrt(x ** 2 + y ** 2) / pupil_radius
        theta = np.arctan2(y / pupil_radius, x / pupil_radius)
    return rho, theta


class ParameterizedWFE(WavefrontError):
    """
    Define an optical element in terms of its distortion as decomposed
    into a set of orthonormal basis functions (e.g. Zernikes,
    Hexikes, etc.). Included basis functions are normalized such that
    user-provided coefficients correspond to meters RMS wavefront
    aberration for that basis function.

    Parameters
    ----------
    coefficients : iterable of numbers
        The contribution of each term to the final distortion, in meters
        RMS wavefront error. The coefficients are interpreted as indices
        in the order of Noll et al. 1976: the first term corresponds to
        j=1, second to j=2, and so on.
    radius : float
        Pupil radius, in meters. Defines the region of the input
        wavefront array over which the distortion terms will be
        evaluated. For non-circular pupils, this should be the circle
        circumscribing the actual pupil shape.
    basis_factory : callable
        basis_factory will be called with the arguments `nterms`, `rho`,
        `theta`, and `outside`.

        `nterms` specifies how many terms to compute, starting with the
        j=1 term in the Noll indexing convention for `nterms` = 1 and
        counting up.

        `rho` and `theta` are square arrays holding the rho and theta
        coordinates at each pixel in the pupil plane. `rho` is
        normalized such that `rho` == 1.0 for pixels at `radius` meters
        from the center.

        `outside` contains the value to assign pixels outside the
        radius `rho` == 1.0. (Always 0.0, but provided for
        compatibility with `zernike.zernike_basis` and
        `zernike.hexike_basis`.)
    """

    @utils.quantity_input(coefficients=u.meter, radius=u.meter)
    def __init__(self, name="Parameterized Distortion", coefficients=None, radius=1*u.meter,
                 basis_factory=None, **kwargs):
        if not isinstance(basis_factory, collections.Callable):
            raise ValueError("'basis_factory' must be a callable that can "
                             "calculate basis functions")
        self.radius = radius
        self.coefficients = coefficients
        self.basis_factory = basis_factory
        self._default_display_size = radius * 3
        super(ParameterizedWFE, self).__init__(name=name, **kwargs)

    @_check_wavefront_arg
    def get_opd(self, wave):
        y, x = self.get_coordinates(wave)
        rho, theta = _wave_y_x_to_rho_theta(y, x, self.radius.to(u.meter).value)

        combined_distortion = np.zeros(rho.shape)

        nterms = len(self.coefficients)
        computed_terms = self.basis_factory(nterms=nterms, rho=rho, theta=theta, outside=0.0)

        for idx, coefficient in enumerate(self.coefficients):
            if coefficient == 0.0:
                continue  # save the trouble of a multiply-and-add of zeros
            coefficient_in_m = coefficient.to(u.meter).value
            combined_distortion += coefficient_in_m * computed_terms[idx]
        return combined_distortion


class ZernikeWFE(WavefrontError):
    """
    Define an optical element in terms of its Zernike components by
    providing coefficients for each Zernike term contributing to the
    analytic optical element.

    Parameters
    ----------
    coefficients : iterable of floats
        Specifies the coefficients for the Zernike terms, ordered
        according to the convention of Noll et al. JOSA 1976. The
        coefficient is in meters of optical path difference (not waves).
    radius : float
        Pupil radius, in meters, over which the Zernike terms should be
        computed such that rho = 1 at r = `radius`.
    """

    @utils.quantity_input(coefficients=u.meter, radius=u.meter)
    def __init__(self, name="Zernike WFE", coefficients=None, radius=None,
            aperture_stop=False, **kwargs):

        if radius is None:
            raise ValueError("You must specify a radius for the unit circle "
                             "over which the Zernike polynomials are normalized")
        self.radius = radius
        self.aperture_stop = aperture_stop
        self.coefficients = coefficients
        self.circular_aperture = CircularAperture(radius=self.radius, gray_pixel=False, **kwargs)
        self._default_display_size = radius * 3
        kwargs.update({'name': name})
        super(ZernikeWFE, self).__init__(**kwargs)

    @_check_wavefront_arg
    def get_opd(self, wave):
        """
        Parameters
        ----------
        wave : poppy.Wavefront (or float)
            Incoming Wavefront before this optic to set wavelength and
            scale, or a float giving the wavelength in meters
            for a temporary Wavefront used to compute the OPD.
        """

        # the Zernike optic, being normalized on a circle, is
        # implicitly also a circular aperture:
        aperture_intensity = self.circular_aperture.get_transmission(wave)

        pixelscale_m = wave.pixelscale.to(u.meter / u.pixel).value

        # whether we can use pre-cached zernikes for speed depends on whether
        # there are any coord offsets. See #229
        has_offset_coords = (hasattr(self, "shift_x") or hasattr(self, "shift_y")
                             or hasattr(self, "rotation"))
        if has_offset_coords:
            y, x = self.get_coordinates(wave)
            rho, theta = _wave_y_x_to_rho_theta(y, x, self.radius.to(u.meter).value)

        combined_zernikes = np.zeros(wave.shape, dtype=np.float64)
        for j, k in enumerate(self.coefficients, start=1):
            k_in_m = k.to(u.meter).value

            if has_offset_coords:
                combined_zernikes += k_in_m * zernike.zernike1(
                    j,
                    rho=rho,
                    theta=theta,
                    outside=0.0,
                    noll_normalize=True
                )
            else:
                combined_zernikes += k_in_m * zernike.cached_zernike1(
                    j,
                    wave.shape,
                    pixelscale_m,
                    self.radius.to(u.meter).value,
                    outside=0.0,
                    noll_normalize=True
                )

        combined_zernikes[aperture_intensity==0] = 0
        return combined_zernikes


    def get_transmission(self, wave):
        if self.aperture_stop:
            return self.circular_aperture.get_transmission(wave)
        else:
            return np.ones(wave.shape)


class SineWaveWFE(WavefrontError):
    """ A single sine wave ripple across the optic

    Specified as a a spatial frequency in cycles per meter, an optional phase offset in cycles,
    and an amplitude.

    By default the wave is oriented in the X direction.
    Like any AnalyticOpticalElement class, you can also specify a rotation parameter to
    rotate the direction of the sine wave.


    (N.b. we intentionally avoid letting users specify this in terms of a spatial wavelength
    because that would risk potential ambiguity with the wavelength of light.)
    """

    @utils.quantity_input(spatialfreq=1. / u.meter, amplitude=u.meter)
    def __init__(self, name='Sine WFE', spatialfreq=1.0, amplitude=1e-6, phaseoffset=0, **kwargs):
        super(WavefrontError, self).__init__(name=name, **kwargs)

        self.sine_spatial_freq = spatialfreq
        self.sine_phase_offset = phaseoffset
        # note, can't call this next one 'amplitude' since that's already a property
        self.sine_amplitude = amplitude

    @_check_wavefront_arg
    def get_opd(self, wave):
        """
        Parameters
        ----------
        wave : poppy.Wavefront (or float)
            Incoming Wavefront before this optic to set wavelength and
            scale, or a float giving the wavelength in meters
            for a temporary Wavefront used to compute the OPD.
        """

        y, x = self.get_coordinates(wave)  # in meters

        opd = self.sine_amplitude.to(u.meter).value * \
              np.sin(2 * np.pi * (x * self.sine_spatial_freq.to(1 / u.meter).value + self.sine_phase_offset))

        return opd


class StatisticalPSDWFE(WavefrontError):
    """
    Statistical PSD WFE class from power law for optical noise.

    Parameters
    ----------
    name : string
        name of the optic
    index: float
        negative power law spectra index, defaults to 3
    wfe: astropy quantity
        wfe in linear astropy units, defaults to 50 nm
    radius: astropy quantity
        radius of optic in linear astropy units, defaults to 1 m
    seed : integer
        seed for the random phase screen generator
    """

    @utils.quantity_input(wfe=u.nm, radius=u.meter)
    def __init__(self, name='PSD WFE', index=3.0, wfe=50*u.nm, radius=1*u.meter, seed=None, **kwargs):

        super().__init__(name=name, **kwargs)
        self.index = index
        self.wfe = wfe
        self.radius = radius
        self.seed = seed

    @_check_wavefront_arg
    def get_opd(self, wave):
        """
        Parameters
        ----------
        wave : poppy.Wavefront (or float)
            Incoming Wavefront before this optic to set wavelength and
            scale, or a float giving the wavelength in meters
            for a temporary Wavefront used to compute the OPD.
        """
        y, x = self.get_coordinates(wave)
        rho, theta = _wave_y_x_to_rho_theta(y, x, self.radius.to(u.meter).value)
        psd = np.power(rho, -self.index)   # generate power-law PSD

        psd_random_state = np.random.RandomState()
        psd_random_state.seed(self.seed)   # if provided, set a seed for random number generator
        rndm_phase = psd_random_state.normal(size=(len(y), len(x)))   # generate random phase screen
        rndm_psd = np.fft.fftshift(np.fft.fft2(np.fft.fftshift(rndm_phase)))   # FT of random phase screen to get random PSD
        scaled = np.sqrt(psd) * rndm_psd    # scale random PSD by power-law PSD
        phase_screen = np.fft.ifftshift(np.fft.ifft2(np.fft.ifftshift(scaled))).real   # FT of scaled random PSD makes phase screen

        phase_screen -= np.mean(phase_screen)  # force zero-mean
        self.opd = phase_screen / np.std(phase_screen) * self.wfe.to(u.m).value  # normalize to wanted input rms wfe

        return self.opd


class PowerSpectrumWFE(WavefrontError):
    r"""
    WFE model specificed via a Power Spectral Density (PSD),
    or a list of multiple PSDs, which follow von Karman PSD model:
    
    :math:`P(k) = \frac{\beta} {\left( \left(\frac{1}{L_{0}}\right)^{2} + |k|^{2} \right)^{{\alpha/2}}} e^{-(|k|l_{0})^{2}} + \beta_{sr}`
    
    where:
    P: astropy quantity
        Power Spectral Density at a spatial frequency.
        Units: :math: `m^{2}m^{2}`
        Assumes surface units of meters (first :math: `m^{2}`)
    k: astropy quantity
        Spatial frequency value, units 1/m
    :math:`\alpha`: float 
        The PSD index value 
    :math:`\beta`: astropy quantity
        The normalization constant. In units of :math: `\frac{m^{2}}{m^{\alpha-2}}`
        Numerator assumes surface units of meters
        Denominator assumes spatial frequency units are 1/m
    :math:`L_{0}`: astropy quantity
        The outer scale value, where the low spatial frequency flattens. Units: m
    :math:`l_{0}`: float
        Inner scale value, where the high spatial frequency flattens.
    :math:`\beta_{sr}`: astropy quantity
        Surface roughness normalization. Should match units of PSD.
    
    References:
    Males, Jared. MagAO-X Preliminary-Design Review, 
        Section 5.1: Optics Specifications, Eqn 1
        https://magao-x.org/docs/handbook/appendices/pdr/
    Lumbres, et al. In Prep.

    Parameters
    ----------
    name : string
        name of the optic
    psd_parameters: list (for single PSD set) or list of lists (multiple PSDs)
        List of specified PSD parameters.
        If there are multiple PSDs, then each list element is a list of specified PSD parameters.
        i.e. [ [PSD_list_0], [PSD_list_1]]
        The PSD parameters in a list are ordered as follows:
        [alpha, beta, outer_scale, inner_scale, surf_roughness]
        where:            
            alpha: float 
                The PSD index value.
            beta: astropy quantity
                The normalization constant. In units of :math: `\frac{m^{2}}{m^{\alpha-2}}`
                Numerator assumes surface units of meters
                Denominator assumes spatial frequency units are 1/m
            outer_scale: astropy quantity
                The outer scale value, where the low spatial frequency flattens. 
                Unit requirement: meters
            inner_scale: float
                Inner scale value, where the high spatial frequency flattens.
            surf_roughness: astropy quantity
                Surface roughness normalization. Should match units of PSD.
    psd_weight: iterable list of floats
        Specifies the weight muliplier to set onto each model PSD
    seed : integer
        Seed for the random phase screen generator
    apply_reflection: boolean
        Applies 2x scale for the OPD as needed for reflection.
        Default to False. 
        Set to True if the PSD model only accounts for surface.
    screen_size: integer
        Sets how large the PSD matrix will be calculated.
        The PSD matrix needs to be larger than the wavefront for Fourier transform padding purposes.
        If None passed in, then code will default size to 4x wavefront's side.
        Default to None.
    rms: astropy quantity
        Optional. Use this to force the wfe RMS
        If a value is passed in, this is the surface rms value (not OPD) in meters.
        If None passed, then the wfe RMS produced is what shows up in PSD calculation.
        Default to None.
    incident_angle: astropy quantity
        Adjusts the WFE based on reflected beam distortion.
        Does not distort the beam (remains circular), but will get the rms equivalent value.
        Can be passed as either degrees or radians.
        Default is 0 degrees (paraxial).
    radius: astropy quantity
        Optional. However, mandatory if rms parameter is passed.
        If a value is passed in, this is the beam radius value for calculating
        the generated WFE rms to compare with the normalized rms value.
        Default to None.
    """

    @utils.quantity_input(rms=u.nm, radius=u.meter, incident_angle=u.deg)
    def __init__(self, name='Model PSD WFE', psd_parameters=None, psd_weight=None, 
                 seed=None, apply_reflection=False, screen_size=None, rms=None,
                 incident_angle=0*u.deg, radius=None, **kwargs):

        super().__init__(name=name, **kwargs)
        self.psd_parameters = psd_parameters
        self.seed = seed
        self.apply_reflection = apply_reflection
        self.screen_size = screen_size
        self.rms = rms
        
        if self.rms is not None and radius is None:
            raise ValueError("You must specify a radius for rms normalization.")
        self.radius = radius
        
        # check incident angle units
        if incident_angle >= 90*u.deg:
            raise ValueError("Incident angle must be less than 90 degrees, or equivalent in other units.")
        self.incident_angle = incident_angle
            
        if psd_weight is None:
            self.psd_weight = np.ones((len(psd_parameters))) # default to equal weights
        else:
            self.psd_weight = psd_weight
        

    @_check_wavefront_arg
    def get_opd(self, wave):
        """
        Parameters
        ----------
        wave : poppy.Wavefront (or float)
            Incoming Wavefront before this optic to set wavelength and
            scale, or a float giving the wavelength in meters
            for a temporary Wavefront used to compute the OPD.
        """
        
        # check that screen size is at least larger than wavefront size
        wave_size = wave.shape[0]
        if wave.ispadded is True: # get true wave size if padded to oversample.
            wave_size = int(wave_size/wave.oversample)
        
        # check that screen size exists
        if self.screen_size is None:
            self.screen_size = wave.shape[0]
            
            if wave.ispadded is False: # sometimes the wave is not padded.
                self.screen_size = self.screen_size * 4 # default 4x, open for discussion
        
        elif self.screen_size < wave_size:
            raise Exception('PSD screen size smaller than wavefront size, recommend at least 2x larger')
        
        # get pixelscale to calculate spatial frequency spacing
        dk = 1/(self.screen_size * wave.pixelscale * u.pix) # eliminate the pixel units
        
        # build spatial frequency map
        cen = int(self.screen_size/2)
        maskY, maskX = np.mgrid[-cen:cen, -cen:cen]
        ky = maskY*dk.to_value(1./u.m)
        kx = maskX*dk.to_value(1./u.m)
        k_map = np.sqrt(kx**2 + ky**2) # unitless for the math, but actually 1/m
        
        # calculate the PSD
        psd = np.zeros_like(k_map) # initialize the total PSD matrix
        for n in range(0, len(self.psd_weight)):
            # loop-internal localized PSD variables
            alpha = self.psd_parameters[n][0]
            beta = self.psd_parameters[n][1]
            outer_scale = self.psd_parameters[n][2]
            inner_scale = self.psd_parameters[n][3]
            surf_roughness = self.psd_parameters[n][4]
            
            # unit check
            psd_units = beta.unit / ((dk.unit**2)**(alpha/2))
            assert surf_roughness.unit == psd_units, "PSD parameter units are not consistent, please re-evaluate parameters."
            surf_unit = (psd_units*(dk.unit**2))**(0.5)
            
            # initialize loop-internal PSD matrix
            psd_local = np.zeros_like(psd)
            
            # Calculate the PSD equation denominator based on outer_scale presence
            if outer_scale.value == 0: # skip out or else PSD explodes
                # temporary overwrite of k_map at k=0 to stop div/0 problem
                k_map[cen][cen] = 1*dk.value
                # calculate PSD as normal
                psd_denom = (k_map**2)**(alpha/2)
                # calculate the immediate PSD value
                psd_interm = (beta.value*np.exp(-((k_map*inner_scale)**2))/psd_denom)
                # overwrite PSD at k=0 to be 0 instead of the original infinity
                psd_interm[cen][cen] = 0
                # return k_map to original state
                k_map[cen][cen] = 0
            else:
                psd_denom = ((outer_scale.value**(-2)) + (k_map**2))**(alpha/2) # unitless currently
                psd_interm = (beta.value*np.exp(-((k_map*inner_scale)**2))/psd_denom)
            
            # apply surface roughness
            psd_interm = psd_interm + surf_roughness.value
            
            # apply as the sum with the weight of the PSD model
            psd = psd + (self.psd_weight[n] * psd_interm) # this should all be m2 [surf_unit]2, but stay unitless for all calculations
        
        # set the random noise
        psd_random = np.random.RandomState()
        psd_random.seed(self.seed)
        rndm_noise = np.fft.fftshift(np.fft.fft2(psd_random.normal(size=(self.screen_size, self.screen_size))))
        
        psd_scaled = (np.sqrt(psd/(wave.pixelscale.value**2)) * rndm_noise)
        opd = ((np.fft.ifft2(np.fft.ifftshift(psd_scaled)).real*surf_unit).to(u.m)).value 
        
        # Set rms value based on the active region of beam
        if self.rms is not None:
            circ = CircularAperture(name='beam diameter', radius=self.radius)
            ap = circ.get_transmission(wave)
            opd_crop = utils.pad_or_crop_to_shape(array=opd, target_shape=wave.shape)
            active_ap = opd_crop[ap==True]
            rms_measure = np.sqrt(np.mean(np.square(active_ap))) # measured rms from aperture
            opd *= self.rms.to(u.m).value/rms_measure # appropriately scales entire OPD
            
        # apply the angle adjustment for rms
        if self.incident_angle.value != 0:
            opd /= np.cos(self.incident_angle).value
        
        # Set reflection OPD
        if self.apply_reflection == True:
            opd *= 2
            
        # Resize PSD screen to shape of wavefront
        if self.screen_size > wave.shape[0]: # crop to wave shape if needed
            opd = utils.pad_or_crop_to_shape(array=opd, target_shape=wave.shape)
        
        self.opd = opd
        return self.opd


<<<<<<< HEAD
class ThermalBloomingWFE(WavefrontError):
    """ A thermal blooming phase screen.
    
    Parameters
    -----------------
    abs_coeff : astropy.quantity
        Aerosol absorption coefficient (m^-1).
=======
class KolmogorovWFE(WavefrontError):
    """ A turbulent phase screen.
    
    This is an implementation of a turbulent phase screen as by the
    Kolmogorov theory of turbulence.
    
    Parameters
    -----------------
    r0 : astropy.quantity
        Fried parameter (m).
    
    Cn2 : astropy.quantity
        Index-of-refraction structure constant (m^{-2/3}).
>>>>>>> 8bbcbb87
    
    dz : astropy.quantity
        Propagation distance (m).
    
<<<<<<< HEAD
    v0x : astropy.quantity
        x-component of ambient wind velocity (m.s^-1).
    
    v0y : astropy.quantity
        y-component of ambient wind velocity (m.s^-1).
    
    cp : astropy.quantity
        Specific isobaric heat capacity (J.kg^-1.K^-1).
    
    cV : astropy.quantity
        Specific isochore heat capacity (J.kg^-1.K^-1).
    
    rho0 : astropy.quantity
        Ambient mass density (kg.m^-3).
    
    eta : astropy.quantity
        Dynamic viscosity (Pa.s).
    
    p0 : astropy.quantity
        Ambient pressure (Pa).
    
    T0 : astropy.quantity
        Ambient temperature (K).
    
    direction : string
        Direction of wind velocity. Must be one of 'x' or 'y'. The direction
        affects the calculation results if isobaric=True.
    
    isobaric : bool
        Wether to use the isobaric approximation.
    
    Note
    -------------------
    Initial values are those for dry air at room temperature, taken from:
    https://www.engineeringtoolbox.com/dry-air-properties-d_973.html
    """
    
    @utils.quantity_input(abs_coeff=1/u.meter, dz=u.meter,
                          v0x=u.meter/u.second, v0y=u.meter/u.second,
                          cp=u.Joule/u.kg/u.Kelvin, cV=u.Joule/u.kg/u.Kelvin,
                          rho0=u.kg/u.meter**3, p0=u.Pascal,
                          eta=u.Pascal*u.second, T0=u.Kelvin)
    def __init__(self, abs_coeff, dz, name="Thermal Blooming WFE",
                 v0x=0.0*u.m/u.s, v0y=0.0*u.m/u.s,
                 cp=1.0049*u.kJ/u.kg/u.K, cV=0.7178*u.kJ/u.kg/u.K,
                 rho0=1.177*u.kg/u.m**3, eta=18.46*u.uPa*u.s,
                 p0=101.325*u.kPa, T0=300.0*u.K, direction='x',
                 isobaric=False, **kwargs):
        
        super(ThermalBloomingWFE, self).__init__(name=name, **kwargs)
        
        self.abs_coeff = abs_coeff.to(1/u.m).value
        self.dz = dz.to(u.m).value
        self.v0x = v0x.to(u.m/u.s).value
        self.v0y = v0y.to(u.m/u.s).value
        self.cp = cp.to(u.J/u.kg/u.K).value
        self.cV = cV.to(u.J/u.kg/u.K).value
        self.rho0 = rho0.to(u.kg/u.m**3).value
        self.eta = eta.to(u.Pa*u.s).value
        self.p0 = p0.to(u.Pa).value
        self.T0 = T0.to(u.Kelvin).value
        self.direction = direction
        self.isobaric = isobaric
        self.gamma = self.cp/self.cV
        self.cs2 = self.gamma*self.p0/self.rho0
        
    def nat_conv_vel(self, wave):
        """ Approximation for natural convection velocity (m.s^-1).
        
        Parameters
        -----------------
        wave : poppy.PhysicalFresnelWavefront
            Wavefront to calculate the natural convection velocity for.
        
        References
        -------------------
        Smith, D. C.
        High-power laser propagation: Thermal blooming.
        Proc. IEEE 65, 1679–1714 (1977).
        """
        
        g = 9.81 # Gravitational constant (m.s^-2)
        P = wave.power
        
        return (2.0*self.abs_coeff*P*g / (self.rho0*self.cp*self.T0))**(1.0/3.0)
    
    def get_opd(self, wave):
        """ Returns an optical path difference for a thermal blooming phase screen (m^-1).
        
        Parameters
        -----------------
        wave : poppy.PhysicalFresnelWavefront
            Wavefront to calculate the phase screen for.
    
        References
        -------------------
        Fleck, J. A., Jr, Morris, J. R. & Feit, M. D.
        Time-dependent propagation of high energy laser beams through the atmosphere.
        Appl. Phys. 10, 129–160 (1976).
        
        Fleck, J. A., Jr, Morris, J. R. & Feit, M. D.
        Time-dependent propagation of high-energy laser beams through the atmosphere: II.
        Appl. Phys. 14, 99–115 (1977).
        """
        
        # Check if correct wavefront object type
        if type(wave) is not PhysicalFresnelWavefront:
            raise AttributeError("The wavefront must be of type \
                                 'PhysicalFresnelWavefront' to calculate a \
                                 thermal blooming phase screen.")
        
        # Set velocity components according to input
        if self.v0x==0.0 and self.v0y==0.0:
            # If stagnation point, use approximation for natural convection velocity
            self.v0y = -self.nat_conv_vel(wave)
            self.isobaric = True
            self.direction ='y'
        elif self.isobaric:
            if self.direction=='x' and self.v0x!=0.0:
                self.v0y = 0.0
            elif self.direction=='y' and self.v0y!=0.0:
                self.v0x = 0.0
            else:
                raise ValueError("The direction must be either 'x' or 'y' \
                                 and the respective velocity non-vanishing.")
        else:
            # Use given values (defined in init)
            pass
        
        rho = self.rho(wave)
        opd = (wave.n0-1.0)*rho*self.dz/(wave.n0*self.rho0)
        self.opd = opd
        
        return opd
    
    def rho(self, wave):
        """ Top-level routine to calculate density changes (kg.m^-3).
        
        Parameters
        -----------------
        wave : poppy.PhysicalFresnelWavefront
            Wavefront to calculate the density changes for.
        """
        
        if (self.isobaric):
            rho = self.rho_isobaric(wave)
        else:
            rho = self.rho_nonisobaric(wave)
        
        return rho
    
    def rho_isobaric(self, wave):
        """ Isobaric density variation (kg.m^-3).
        
        Parameters
        -----------------
        wave : poppy.PhysicalFresnelWavefront
            Wavefront to calculate the density changes for.
        
        References
        -------------------
        Fleck, J. A., Jr, Morris, J. R. & Feit, M. D.
        Time-dependent propagation of high energy laser beams through the atmosphere.
        Appl. Phys. 10, 129–160 (1976).
        """
        
        gamma = self.gamma
        cs2 = self.cs2
        intens = wave.intensity
        npix = wave.npix
        dx = wave.dx
        rho = np.zeros((npix, npix))
        
        if (self.direction == 'x'):
            v0 = self.v0x
            if v0 > 0.0:
                for idx_x in range(npix):
                    for idx_y in range(npix):
                        rho[idx_x, idx_y] = np.sum(intens[0:idx_x, idx_y])
            else:
                for idx_x in range(npix):
                    for idx_y in range(npix):
                        rho[idx_x, idx_y] = np.sum(intens[idx_x:-1, idx_y])
        elif (self.direction == 'y'):
            v0 = self.v0y
            if v0 > 0.0:
                for idx_x in range(npix):
                    for idx_y in range(npix):
                        rho[idx_x, idx_y] = np.sum(intens[idx_x, 0:idx_y])
            else:
                for idx_x in range(npix):
                    for idx_y in range(npix):
                        rho[idx_x, idx_y] = np.sum(intens[idx_x, idx_y:-1])
        else:
            raise AttributeError('The direction must be either x or y.')
        
        rho *= -(gamma-1.0)*self.abs_coeff*dx/cs2/np.abs(v0)
        
        return rho
    
    def rho_dot_FT(self, wave):
        """ Fourier transform of the derivative of the non-isobaric density variation (unit?).
        
        Parameters
        -----------------
        wave : poppy.PhysicalFresnelWavefront
            Wavefront to calculate the density changes for.
        
        References
        -------------------
        Fleck, J. A., Jr, Morris, J. R. & Feit, M. D.
        Time-dependent propagation of high-energy laser beams through the atmosphere: II.
        Appl. Phys. 14, 99–115 (1977).
        """
        
        if (self.v0x == 0.0 and self.v0y == 0.0):
            raise ValueError('The velocity must be non-zero in at least one direction.')
        
        npix = wave.npix
        gamma = self.gamma
        cs2 = self.cs2
        rho0 = self.rho0
        intens = wave.intensity
        rho_dot_FT = np.fft.fft2(intens)
        rho_dot_FT *= -(gamma-1.0)*self.abs_coeff/cs2
        q = wave.q
        
        for idx_x in range(npix):
            for idx_y in range(npix):
                if idx_x == idx_y == 0:
                    rho_dot_FT[idx_x, idx_y] *= 0.0
                else:
                    rho_dot_FT[idx_x, idx_y] *= (q[idx_x]**2 + q[idx_y]**2)
                    rho_dot_FT[idx_x, idx_y] /= (q[idx_x]**2 + q[idx_y]**2
                              * (1.0 + 4.0j*self.eta*(self.v0x*q[idx_x] + self.v0y*q[idx_y])/rho0/cs2/3.0)
                              - (self.v0x*q[idx_x] + self.v0y*q[idx_y])**2/cs2)
        
        return rho_dot_FT
    
    def rho_nonisobaric(self, wave):
        """ Non-isobaric density variations (kg.m^-3).
        
        Parameters
        -----------------
        wave : poppy.PhysicalFresnelWavefront
            Wavefront to calculate the density changes for.
        
        References
        -------------------
        Fleck, J. A., Jr, Morris, J. R. & Feit, M. D.
        Time-dependent propagation of high-energy laser beams through the atmosphere: II.
        Appl. Phys. 14, 99–115 (1977).
        """
        
        npix = wave.npix
        rho = np.zeros((npix, npix), dtype=complex)
        
        eps = 1.0e-16 # this is to prevent numpy.sign to return 0
        dx = wave.dx
        beta = np.abs((self.v0y+eps)/(self.v0x+eps))
        i_prime = np.sign(self.v0x+eps)
        j_prime = np.sign(self.v0y+eps)
        
        rho_dot_FT = self.rho_dot_FT(wave)
        rho_dot = np.fft.ifft2(rho_dot_FT)
        
        if beta > 1.0:
            a = dx/2/abs(self.v0y)
            if i_prime == 1 and j_prime == 1:
                for idx_x in range(npix):
                    rho[idx_x, 0] = a*rho_dot[idx_x, 0]
                
                for idx_y in range(1, npix):
                    for idx_x in range(npix):
                        rho[idx_x, idx_y] = (1.0-1.0/beta)*rho[idx_x, idx_y-1]
                        rho[idx_x, idx_y] += a*rho_dot[idx_x, idx_y]
                        rho[idx_x, idx_y] += a*(1.0-1.0/beta)*rho_dot[idx_x, idx_y-1]
                        if idx_x != 0:
                            rho[idx_x, idx_y] += 1.0/beta*rho[idx_x-1, idx_y-1]
                            rho[idx_x, idx_y] += a/beta*rho_dot[idx_x-1, idx_y-1]
                
            elif i_prime == 1 and j_prime == -1:
                for idx_x in range(npix):
                    rho[idx_x, -1] = a*rho_dot[idx_x, -1]
                
                for idx_y in reversed(range(npix-1)):
                    for idx_x in range(npix):
                        rho[idx_x, idx_y] = (1.0-1.0/beta)*rho[idx_x, idx_y+1]
                        rho[idx_x, idx_y] += a*rho_dot[idx_x, idx_y]
                        rho[idx_x, idx_y] += a*(1.0-1.0/beta)*rho_dot[idx_x, idx_y+1]
                        if idx_x != 0:
                            rho[idx_x, idx_y] += 1.0/beta*rho[idx_x-1, idx_y+1]
                            rho[idx_x, idx_y] += a/beta*rho_dot[idx_x-1, idx_y+1]
            
            elif i_prime == -1 and j_prime == 1:
                for idx_x in range(npix):
                    rho[idx_x, 0] = a*rho_dot[idx_x, 0]
                
                for idx_y in range(1, npix):
                    for idx_x in range(npix):
                        rho[idx_x, idx_y] = (1.0-1.0/beta)*rho[idx_x, idx_y-1]
                        rho[idx_x, idx_y] += a*rho_dot[idx_x, idx_y]
                        rho[idx_x, idx_y] += a*(1.0-1.0/beta)*rho_dot[idx_x, idx_y-1]
                        if idx_x != npix-1:
                            rho[idx_x, idx_y] += 1.0/beta*rho[idx_x+1, idx_y-1]
                            rho[idx_x, idx_y] += a/beta*rho_dot[idx_x+1, idx_y-1]
                
            elif i_prime == -1 and j_prime == -1:
                for idx_x in range(npix):
                    rho[idx_x, -1] = a*rho_dot[idx_x, -1]
                
                for idx_y in reversed(range(npix-1)):
                    for idx_x in range(npix):
                        rho[idx_x, idx_y] = (1.0-1.0/beta)*rho[idx_x, idx_y+1]
                        rho[idx_x, idx_y] += a*rho_dot[idx_x, idx_y]
                        rho[idx_x, idx_y] += a*(1.0-1.0/beta)*rho_dot[idx_x, idx_y+1]
                        if idx_x != npix-1:
                            rho[idx_x, idx_y] += 1.0/beta*rho[idx_x+1, idx_y+1]
                            rho[idx_x, idx_y] += a/beta*rho_dot[idx_x+1, idx_y+1]
                
        else: # beta <= 1.0
            a = dx/2.0/abs(self.v0x)
            if i_prime == 1 and j_prime == 1:
                for idx_y in range(npix):
                    rho[0, idx_y] = a*rho_dot[0, idx_y]
                
                for idx_x in range(1, npix):
                    for idx_y in range(npix):
                        rho[idx_x, idx_y] = (1.0-beta)*rho[idx_x-1, idx_y]
                        rho[idx_x, idx_y] += a*rho_dot[idx_x, idx_y]
                        rho[idx_x, idx_y] += a*(1.0-beta)*rho_dot[idx_x-1, idx_y]
                        if idx_y != 0:
                            rho[idx_x, idx_y] += beta*rho[idx_x-1, idx_y-1]
                            rho[idx_x, idx_y] += a*beta*rho_dot[idx_x-1, idx_y-1]
            
            elif i_prime == 1 and j_prime == -1:
                for idx_y in range(npix):
                    rho[0, idx_y] = a*rho_dot[0, idx_y]
                
                for idx_x in range(1, npix):
                    for idx_y in range(npix):
                        rho[idx_x, idx_y] = (1.0-beta)*rho[idx_x-1, idx_y]
                        rho[idx_x, idx_y] += a*rho_dot[idx_x, idx_y]
                        rho[idx_x, idx_y] += a*(1.0-beta)*rho_dot[idx_x-1, idx_y]
                        if idx_y != npix-1:
                            rho[idx_x, idx_y] += beta*rho[idx_x-1, idx_y+1]
                            rho[idx_x, idx_y] += a*beta*rho_dot[idx_x-1, idx_y+1]
            
            elif i_prime == -1 and j_prime == 1:
                for idx_y in range(npix):
                    rho[-1, idx_y] = a*rho_dot[-1, idx_y]
                
                for idx_x in reversed(range(0, npix-1)):
                    for idx_y in range(npix):
                        rho[idx_x, idx_y] = (1.0-beta)*rho[idx_x+1, idx_y]
                        rho[idx_x, idx_y] += a*rho_dot[idx_x, idx_y]
                        rho[idx_x, idx_y] += a*(1.0-beta)*rho_dot[idx_x+1, idx_y]
                        if idx_y != 0:
                            rho[idx_x, idx_y] += beta*rho[idx_x+1, idx_y-1]
                            rho[idx_x, idx_y] += a*beta*rho_dot[idx_x+1, idx_y-1]
            
            elif i_prime == -1 and j_prime == -1:
                for idx_y in range(npix):
                    rho[-1, idx_y] = a*rho_dot[-1, idx_y]
                
                for idx_x in reversed(range(0, npix-1)):
                    for idx_y in range(npix):
                        rho[idx_x, idx_y] = (1.0-beta)*rho[idx_x+1, idx_y]
                        rho[idx_x, idx_y] += a*rho_dot[idx_x, idx_y]
                        rho[idx_x, idx_y] += a*(1.0-beta)*rho_dot[idx_x+1, idx_y]
                        if idx_y != npix-1:
                            rho[idx_x, idx_y] += beta*rho[idx_x+1, idx_y+1]
                            rho[idx_x, idx_y] += a*beta*rho_dot[idx_x+1, idx_y+1]
        
        return rho.real


=======
    inner_scale : astropy.quantity
        Inner scale of the turbulence (m). The inner scale affects the
        calculation results if kind = 'von Karman', 'Tatarski', or 'Hill'.
    
    outer_scale : astropy.quantity
        Outer scale of the turbulence (m). The outer scale only affects the
        calculation results if kind='von Karman'.
    
    kind : string
        Kind of the spatial power spectrum. Must be one of 'Kolmogorov',
        'Tatarski', 'von Karman', 'Hill'.
    
    seed : integer
        Seed for the random number generator when creating the phase screen.
        This can be helpful when multiple fields (for example different modes)
        should propagate through an identical atmosphere.
    
    References
    -------------------
    For a general overview of the Kolmogorov theory, read
    L. C. Andrews and R. L. Phillips, Laser Beam Propagation Through Random
    Media, 2nd ed. (Society of Photo Optical, 2005).
    
    Other relevant references are mentioned in the respective functions.
    """
    
    @utils.quantity_input(r0=u.meter, Cn2=u.meter**(-2/3), dz=u.meter,
                          inner_scale=u.meter, outer_scale=u.meter)
    def __init__(self, name="Kolmogorov WFE", r0=None, Cn2=None, dz=None,
                 inner_scale=None, outer_scale=None, kind='Kolmogorov',
                 seed=None, **kwargs):
        
        if dz is None and not all(item is not None for item in [r0, Cn2]):
            raise ValueError('To prepare a turbulent phase screen, dz and either Cn2 or r0 must be given.')
        
        super(KolmogorovWFE, self).__init__(name=name, **kwargs)
        
        self.r0 = r0
        self.Cn2 = Cn2
        self.seed = seed
        self.dz = dz.to(u.m)
        self.inner_scale = inner_scale
        self.outer_scale = outer_scale
        self.kind = kind
    
    def get_opd(self, wave):
        """ Returns an optical path difference for a turbulent phase screen.
        
        Parameters
        -----------------
        wave : wavefront object
            Wavefront to calculate the phase screen for.
    
        References
        -------------------
        J. A. Fleck Jr, J. R. Morris, and M. D. Feit, Appl. Phys. 10, 129 (1976).
        
        E. M. Johansson and D. T. Gavel,
        in Proc. SPIE, edited by J. B. Breckinridge
        (International Society for Optics and Photonics, 1994), pp. 372–383.
        
        B. J. Herman and L. A. Strugala, in Proc. SPIE,
        edited by P. B. Ulrich and L. E. Wilson
        (International Society for Optics and Photonics, 1990), pp. 183–192.
        
        G. Gbur, J. Opt. Soc. Am. A 31, 2038 (2014).
        
        D. L. Knepp, Proc. IEEE 71, 722 (1983).
        """
        
        npix = wave.shape[0]
        pixelscale = wave.pixelscale.to(u.m/u.pixel) * u.pix
        dq = 2.0*np.pi/npix/pixelscale
        
        # create complex random numbers with required symmetry
        a = self.rand_turbulent(npix)
        
        # get phase spectrum
        phi = self.power_spectrum(wave=wave, kind=self.kind)
        
        # calculate OPD
        # Note: Factor dq consequence of delta function having a unit
        opd_FFT = dq*a*np.sqrt(2.0*np.pi*self.dz*phi)
        opd = npix**2*np.fft.ifft2(opd_FFT)
        
        self.opd = opd.real.value
        
        return self.opd
    
    @utils.quantity_input(wavelength=u.meter)
    def get_Cn2(self, wavelength):
        """ Returns the index-of-refraction structure constant (m^-2/3).
        
        Parameters
        -----------------
        wavelength : float
            The wavelength (m).
        
        References
        -------------------
        B. J. Herman and L. A. Strugala, in Proc. SPIE,
        edited by P. B. Ulrich and L. E. Wilson
        (International Society for Optics and Photonics, 1990), pp. 183–192.
        """
        
        if all(item is not None for item in [self.r0, self.dz]):
            r0 = self.r0.to(u.m)
            wavelength2 = wavelength.to(u.m)**2
            return wavelength2/self.dz * (r0/0.185)**(-5.0/3.0)
        elif self.Cn2 is not None:
            return self.Cn2.to(u.m**(-2/3))
    
    def rand_symmetrized(self, npix, sign):
        """ Returns a real-valued random number array of shape (npix, npix)
        with the symmetry required for a turbulent phase screen.
        
        Parameters
        -----------------
        npix : int
            Number of pixels.
        
        sign : int
            Sign of mirror symmetry. Must be either +1 or -1.
        
        References
        -------------------
        Eq. (65) in J. A. Fleck Jr, J. R. Morris, and M. D. Feit,
        Appl. Phys. 10, 129 (1976).
        """
        
        if np.abs(sign) != 1:
            raise ValueError("sign must be either +1 or -1")
        
        sign = float(sign)
        
        # create Gaussian, zero-mean, unit variance random numbers
        random_numbers = np.random.RandomState()
        random_numbers.seed(self.seed)
        a = random_numbers.normal(size=(npix, npix))
        
        # apply required symmetry
        a[0, int(npix/2)+1:npix] = sign*a[0, 1:int(npix/2)][::-1]
        a[int(npix/2)+1:npix, 0] = sign*a[1:int(npix/2), 0][::-1]
        a[int(npix/2)+1:npix, int(npix/2)+1:npix] = sign*np.rot90(a[1:int(npix/2), 1:int(npix/2)], 2)
        a[int(npix/2)+1:npix, 1:int(npix/2)] = sign*np.rot90(a[1:int(npix/2), int(npix/2)+1:npix], 2)
        
        # remove any overall phase resulting from the zero-frequency component
        a[0, 0] = 0.0
        
        return a
    
    def rand_turbulent(self, npix):
        """ Returns a complex-valued random number array of shape (npix, npix)
        with the symmetry required for a turbulent phase screen.
        
        Parameters
        -----------------
        npix : int
            Number of pixels.
        
        References
        -------------------
        Eq. (63) in J. A. Fleck Jr, J. R. Morris, and M. D. Feit,
        Appl. Phys. 10, 129 (1976).
        """
        
        # create real-valued random numbers with required symmetry
        a = self.rand_symmetrized(npix, 1)
        b = self.rand_symmetrized(npix, -1)
        
        # create complex-valued random number with required variance
        c = (a + 1j*b)/np.sqrt(2.0)
        
        return c
    
    def power_spectrum(self, wave, kind='Kolmogorov'):
        """ Returns the spatial power spectrum.
        
        Parameters
        -----------------
        wave : wavefront object
            Wavefront to calculate the power spectrum for.
        
        kind : string
            The type of the power spectrum, must be one of 'Kolmogorov',
            'Tatarski', 'von Karman', 'Hill'.
        
        References
        -------------------
        G. Gbur, J. Opt. Soc. Am. A 31, 2038 (2014).
        
        R. Frehlich, Appl. Opt. 39, 393 (2000).
        """
        
        if not any(kind==item for item in ['Kolmogorov', 'Tatarski', 'von Karman', 'Hill']):
            raise ValueError('Kind of power spectrum not correctly defined.')
        
        Cn2 = self.get_Cn2(wave.wavelength)
        coordinates = wave.coordinates()
        npix = coordinates[0].shape[0]
        pixelscale = wave.pixelscale.to(u.m/u.pixel) * u.pix
        
        q = np.fft.fftfreq(npix, d=pixelscale)*2.0*np.pi
        
        qx, qy = np.meshgrid(q, q)
        
        q2 = (qx**2 + qy**2)
        if kind=='von Karman':
            if self.outer_scale is not None:
                q2 += 1.0/self.outer_scale.to(u.m)**2
            else:
                raise ValueError('If von Karman kind of turbulent phase \
                                 screen is chosen, the outer scale L_0 \
                                 must be provided.')
        q2[0, 0] = np.inf # this is to avoid a possible error message in the next line
        
        phi = 0.0330054*Cn2*q2**(-11.0/6.0)
        
        if kind=='Tatarski' or kind=='von Karman' or kind=='Hill':
            if self.inner_scale is not None:
                k2 = (qx**2 + qy**2)
                if kind=='Tatarski' or kind=='von Karman':
                    m = (5.92/self.inner_scale.to(u.m))**2
                    phi *= np.exp(-k2/m)
                elif kind=='Hill':
                    m = np.sqrt(k2)*self.inner_scale.to(u.m)
                    phi *= (1.0 + 0.70937*m + 2.8235*m**2
                            - 0.28086*m**3 + 0.08277*m**4) * np.exp(-1.109*m)
            else:
                raise ValueError('If von Karman, Hill, or Tatarski kind \
                                 of turbulent phase screen is chosen, the \
                                 inner scale l_0 must be provided.')
        
        return phi
>>>>>>> 8bbcbb87
<|MERGE_RESOLUTION|>--- conflicted
+++ resolved
@@ -26,12 +26,7 @@
 from . import accel_math
 
 __all__ = ['WavefrontError', 'ParameterizedWFE', 'ZernikeWFE', 'SineWaveWFE',
-<<<<<<< HEAD
-        'StatisticalPSDWFE', 'PowerSpectrumWFE', 'ThermalBloomingWFE']
-=======
-        'StatisticalPSDWFE', 'PowerSpectrumWFE', 'KolmogorovWFE']
->>>>>>> 8bbcbb87
-
+        'StatisticalPSDWFE', 'PowerSpectrumWFE', 'KolmogorovWFE', 'ThermalBloomingWFE']
 
 def _check_wavefront_arg(f):
     """Decorator that ensures the first positional method argument
@@ -585,8 +580,259 @@
         self.opd = opd
         return self.opd
 
-
-<<<<<<< HEAD
+      
+  class KolmogorovWFE(WavefrontError):
+    """ A turbulent phase screen.
+    
+    This is an implementation of a turbulent phase screen as by the
+    Kolmogorov theory of turbulence.
+    
+    Parameters
+    -----------------
+    r0 : astropy.quantity
+        Fried parameter (m).
+    
+    Cn2 : astropy.quantity
+        Index-of-refraction structure constant (m^{-2/3}).
+        
+    dz : astropy.quantity
+        Propagation distance (m).
+    
+    inner_scale : astropy.quantity
+        Inner scale of the turbulence (m). The inner scale affects the
+        calculation results if kind = 'von Karman', 'Tatarski', or 'Hill'.
+    
+    outer_scale : astropy.quantity
+        Outer scale of the turbulence (m). The outer scale only affects the
+        calculation results if kind='von Karman'.
+    
+    kind : string
+        Kind of the spatial power spectrum. Must be one of 'Kolmogorov',
+        'Tatarski', 'von Karman', 'Hill'.
+    
+    seed : integer
+        Seed for the random number generator when creating the phase screen.
+        This can be helpful when multiple fields (for example different modes)
+        should propagate through an identical atmosphere.
+    
+    References
+    -------------------
+    For a general overview of the Kolmogorov theory, read
+    L. C. Andrews and R. L. Phillips, Laser Beam Propagation Through Random
+    Media, 2nd ed. (Society of Photo Optical, 2005).
+    
+    Other relevant references are mentioned in the respective functions.
+    """
+    
+    @utils.quantity_input(r0=u.meter, Cn2=u.meter**(-2/3), dz=u.meter,
+                          inner_scale=u.meter, outer_scale=u.meter)
+    def __init__(self, name="Kolmogorov WFE", r0=None, Cn2=None, dz=None,
+                 inner_scale=None, outer_scale=None, kind='Kolmogorov',
+                 seed=None, **kwargs):
+        
+        if dz is None and not all(item is not None for item in [r0, Cn2]):
+            raise ValueError('To prepare a turbulent phase screen, dz and either Cn2 or r0 must be given.')
+        
+        super(KolmogorovWFE, self).__init__(name=name, **kwargs)
+        
+        self.r0 = r0
+        self.Cn2 = Cn2
+        self.seed = seed
+        self.dz = dz.to(u.m)
+        self.inner_scale = inner_scale
+        self.outer_scale = outer_scale
+        self.kind = kind
+    
+    def get_opd(self, wave):
+        """ Returns an optical path difference for a turbulent phase screen.
+        
+        Parameters
+        -----------------
+        wave : wavefront object
+            Wavefront to calculate the phase screen for.
+    
+        References
+        -------------------
+        J. A. Fleck Jr, J. R. Morris, and M. D. Feit, Appl. Phys. 10, 129 (1976).
+        
+        E. M. Johansson and D. T. Gavel,
+        in Proc. SPIE, edited by J. B. Breckinridge
+        (International Society for Optics and Photonics, 1994), pp. 372–383.
+        
+        B. J. Herman and L. A. Strugala, in Proc. SPIE,
+        edited by P. B. Ulrich and L. E. Wilson
+        (International Society for Optics and Photonics, 1990), pp. 183–192.
+        
+        G. Gbur, J. Opt. Soc. Am. A 31, 2038 (2014).
+        
+        D. L. Knepp, Proc. IEEE 71, 722 (1983).
+        """
+        
+        npix = wave.shape[0]
+        pixelscale = wave.pixelscale.to(u.m/u.pixel) * u.pix
+        dq = 2.0*np.pi/npix/pixelscale
+        
+        # create complex random numbers with required symmetry
+        a = self.rand_turbulent(npix)
+        
+        # get phase spectrum
+        phi = self.power_spectrum(wave=wave, kind=self.kind)
+        
+        # calculate OPD
+        # Note: Factor dq consequence of delta function having a unit
+        opd_FFT = dq*a*np.sqrt(2.0*np.pi*self.dz*phi)
+        opd = npix**2*np.fft.ifft2(opd_FFT)
+        
+        self.opd = opd.real.value
+        
+        return self.opd
+    
+    @utils.quantity_input(wavelength=u.meter)
+    def get_Cn2(self, wavelength):
+        """ Returns the index-of-refraction structure constant (m^-2/3).
+        
+        Parameters
+        -----------------
+        wavelength : float
+            The wavelength (m).
+        
+        References
+        -------------------
+        B. J. Herman and L. A. Strugala, in Proc. SPIE,
+        edited by P. B. Ulrich and L. E. Wilson
+        (International Society for Optics and Photonics, 1990), pp. 183–192.
+        """
+        
+        if all(item is not None for item in [self.r0, self.dz]):
+            r0 = self.r0.to(u.m)
+            wavelength2 = wavelength.to(u.m)**2
+            return wavelength2/self.dz * (r0/0.185)**(-5.0/3.0)
+        elif self.Cn2 is not None:
+            return self.Cn2.to(u.m**(-2/3))
+    
+    def rand_symmetrized(self, npix, sign):
+        """ Returns a real-valued random number array of shape (npix, npix)
+        with the symmetry required for a turbulent phase screen.
+        
+        Parameters
+        -----------------
+        npix : int
+            Number of pixels.
+        
+        sign : int
+            Sign of mirror symmetry. Must be either +1 or -1.
+        
+        References
+        -------------------
+        Eq. (65) in J. A. Fleck Jr, J. R. Morris, and M. D. Feit,
+        Appl. Phys. 10, 129 (1976).
+        """
+        
+        if np.abs(sign) != 1:
+            raise ValueError("sign must be either +1 or -1")
+        
+        sign = float(sign)
+        
+        # create Gaussian, zero-mean, unit variance random numbers
+        random_numbers = np.random.RandomState()
+        random_numbers.seed(self.seed)
+        a = random_numbers.normal(size=(npix, npix))
+        
+        # apply required symmetry
+        a[0, int(npix/2)+1:npix] = sign*a[0, 1:int(npix/2)][::-1]
+        a[int(npix/2)+1:npix, 0] = sign*a[1:int(npix/2), 0][::-1]
+        a[int(npix/2)+1:npix, int(npix/2)+1:npix] = sign*np.rot90(a[1:int(npix/2), 1:int(npix/2)], 2)
+        a[int(npix/2)+1:npix, 1:int(npix/2)] = sign*np.rot90(a[1:int(npix/2), int(npix/2)+1:npix], 2)
+        
+        # remove any overall phase resulting from the zero-frequency component
+        a[0, 0] = 0.0
+        
+        return a
+    
+    def rand_turbulent(self, npix):
+        """ Returns a complex-valued random number array of shape (npix, npix)
+        with the symmetry required for a turbulent phase screen.
+        
+        Parameters
+        -----------------
+        npix : int
+            Number of pixels.
+        
+        References
+        -------------------
+        Eq. (63) in J. A. Fleck Jr, J. R. Morris, and M. D. Feit,
+        Appl. Phys. 10, 129 (1976).
+        """
+        
+        # create real-valued random numbers with required symmetry
+        a = self.rand_symmetrized(npix, 1)
+        b = self.rand_symmetrized(npix, -1)
+        
+        # create complex-valued random number with required variance
+        c = (a + 1j*b)/np.sqrt(2.0)
+        
+        return c
+    
+    def power_spectrum(self, wave, kind='Kolmogorov'):
+        """ Returns the spatial power spectrum.
+        
+        Parameters
+        -----------------
+        wave : wavefront object
+            Wavefront to calculate the power spectrum for.
+        
+        kind : string
+            The type of the power spectrum, must be one of 'Kolmogorov',
+            'Tatarski', 'von Karman', 'Hill'.
+        
+        References
+        -------------------
+        G. Gbur, J. Opt. Soc. Am. A 31, 2038 (2014).
+        
+        R. Frehlich, Appl. Opt. 39, 393 (2000).
+        """
+        
+        if not any(kind==item for item in ['Kolmogorov', 'Tatarski', 'von Karman', 'Hill']):
+            raise ValueError('Kind of power spectrum not correctly defined.')
+        
+        Cn2 = self.get_Cn2(wave.wavelength)
+        coordinates = wave.coordinates()
+        npix = coordinates[0].shape[0]
+        pixelscale = wave.pixelscale.to(u.m/u.pixel) * u.pix
+        
+        q = np.fft.fftfreq(npix, d=pixelscale)*2.0*np.pi
+        
+        qx, qy = np.meshgrid(q, q)
+        
+        q2 = (qx**2 + qy**2)
+        if kind=='von Karman':
+            if self.outer_scale is not None:
+                q2 += 1.0/self.outer_scale.to(u.m)**2
+            else:
+                raise ValueError('If von Karman kind of turbulent phase \
+                                 screen is chosen, the outer scale L_0 \
+                                 must be provided.')
+        q2[0, 0] = np.inf # this is to avoid a possible error message in the next line
+        
+        phi = 0.0330054*Cn2*q2**(-11.0/6.0)
+        
+        if kind=='Tatarski' or kind=='von Karman' or kind=='Hill':
+            if self.inner_scale is not None:
+                k2 = (qx**2 + qy**2)
+                if kind=='Tatarski' or kind=='von Karman':
+                    m = (5.92/self.inner_scale.to(u.m))**2
+                    phi *= np.exp(-k2/m)
+                elif kind=='Hill':
+                    m = np.sqrt(k2)*self.inner_scale.to(u.m)
+                    phi *= (1.0 + 0.70937*m + 2.8235*m**2
+                            - 0.28086*m**3 + 0.08277*m**4) * np.exp(-1.109*m)
+            else:
+                raise ValueError('If von Karman, Hill, or Tatarski kind \
+                                 of turbulent phase screen is chosen, the \
+                                 inner scale l_0 must be provided.')
+        
+        return phi
+      
 class ThermalBloomingWFE(WavefrontError):
     """ A thermal blooming phase screen.
     
@@ -594,26 +840,10 @@
     -----------------
     abs_coeff : astropy.quantity
         Aerosol absorption coefficient (m^-1).
-=======
-class KolmogorovWFE(WavefrontError):
-    """ A turbulent phase screen.
-    
-    This is an implementation of a turbulent phase screen as by the
-    Kolmogorov theory of turbulence.
-    
-    Parameters
-    -----------------
-    r0 : astropy.quantity
-        Fried parameter (m).
-    
-    Cn2 : astropy.quantity
-        Index-of-refraction structure constant (m^{-2/3}).
->>>>>>> 8bbcbb87
     
     dz : astropy.quantity
         Propagation distance (m).
     
-<<<<<<< HEAD
     v0x : astropy.quantity
         x-component of ambient wind velocity (m.s^-1).
     
@@ -988,242 +1218,4 @@
                             rho[idx_x, idx_y] += beta*rho[idx_x+1, idx_y+1]
                             rho[idx_x, idx_y] += a*beta*rho_dot[idx_x+1, idx_y+1]
         
-        return rho.real
-
-
-=======
-    inner_scale : astropy.quantity
-        Inner scale of the turbulence (m). The inner scale affects the
-        calculation results if kind = 'von Karman', 'Tatarski', or 'Hill'.
-    
-    outer_scale : astropy.quantity
-        Outer scale of the turbulence (m). The outer scale only affects the
-        calculation results if kind='von Karman'.
-    
-    kind : string
-        Kind of the spatial power spectrum. Must be one of 'Kolmogorov',
-        'Tatarski', 'von Karman', 'Hill'.
-    
-    seed : integer
-        Seed for the random number generator when creating the phase screen.
-        This can be helpful when multiple fields (for example different modes)
-        should propagate through an identical atmosphere.
-    
-    References
-    -------------------
-    For a general overview of the Kolmogorov theory, read
-    L. C. Andrews and R. L. Phillips, Laser Beam Propagation Through Random
-    Media, 2nd ed. (Society of Photo Optical, 2005).
-    
-    Other relevant references are mentioned in the respective functions.
-    """
-    
-    @utils.quantity_input(r0=u.meter, Cn2=u.meter**(-2/3), dz=u.meter,
-                          inner_scale=u.meter, outer_scale=u.meter)
-    def __init__(self, name="Kolmogorov WFE", r0=None, Cn2=None, dz=None,
-                 inner_scale=None, outer_scale=None, kind='Kolmogorov',
-                 seed=None, **kwargs):
-        
-        if dz is None and not all(item is not None for item in [r0, Cn2]):
-            raise ValueError('To prepare a turbulent phase screen, dz and either Cn2 or r0 must be given.')
-        
-        super(KolmogorovWFE, self).__init__(name=name, **kwargs)
-        
-        self.r0 = r0
-        self.Cn2 = Cn2
-        self.seed = seed
-        self.dz = dz.to(u.m)
-        self.inner_scale = inner_scale
-        self.outer_scale = outer_scale
-        self.kind = kind
-    
-    def get_opd(self, wave):
-        """ Returns an optical path difference for a turbulent phase screen.
-        
-        Parameters
-        -----------------
-        wave : wavefront object
-            Wavefront to calculate the phase screen for.
-    
-        References
-        -------------------
-        J. A. Fleck Jr, J. R. Morris, and M. D. Feit, Appl. Phys. 10, 129 (1976).
-        
-        E. M. Johansson and D. T. Gavel,
-        in Proc. SPIE, edited by J. B. Breckinridge
-        (International Society for Optics and Photonics, 1994), pp. 372–383.
-        
-        B. J. Herman and L. A. Strugala, in Proc. SPIE,
-        edited by P. B. Ulrich and L. E. Wilson
-        (International Society for Optics and Photonics, 1990), pp. 183–192.
-        
-        G. Gbur, J. Opt. Soc. Am. A 31, 2038 (2014).
-        
-        D. L. Knepp, Proc. IEEE 71, 722 (1983).
-        """
-        
-        npix = wave.shape[0]
-        pixelscale = wave.pixelscale.to(u.m/u.pixel) * u.pix
-        dq = 2.0*np.pi/npix/pixelscale
-        
-        # create complex random numbers with required symmetry
-        a = self.rand_turbulent(npix)
-        
-        # get phase spectrum
-        phi = self.power_spectrum(wave=wave, kind=self.kind)
-        
-        # calculate OPD
-        # Note: Factor dq consequence of delta function having a unit
-        opd_FFT = dq*a*np.sqrt(2.0*np.pi*self.dz*phi)
-        opd = npix**2*np.fft.ifft2(opd_FFT)
-        
-        self.opd = opd.real.value
-        
-        return self.opd
-    
-    @utils.quantity_input(wavelength=u.meter)
-    def get_Cn2(self, wavelength):
-        """ Returns the index-of-refraction structure constant (m^-2/3).
-        
-        Parameters
-        -----------------
-        wavelength : float
-            The wavelength (m).
-        
-        References
-        -------------------
-        B. J. Herman and L. A. Strugala, in Proc. SPIE,
-        edited by P. B. Ulrich and L. E. Wilson
-        (International Society for Optics and Photonics, 1990), pp. 183–192.
-        """
-        
-        if all(item is not None for item in [self.r0, self.dz]):
-            r0 = self.r0.to(u.m)
-            wavelength2 = wavelength.to(u.m)**2
-            return wavelength2/self.dz * (r0/0.185)**(-5.0/3.0)
-        elif self.Cn2 is not None:
-            return self.Cn2.to(u.m**(-2/3))
-    
-    def rand_symmetrized(self, npix, sign):
-        """ Returns a real-valued random number array of shape (npix, npix)
-        with the symmetry required for a turbulent phase screen.
-        
-        Parameters
-        -----------------
-        npix : int
-            Number of pixels.
-        
-        sign : int
-            Sign of mirror symmetry. Must be either +1 or -1.
-        
-        References
-        -------------------
-        Eq. (65) in J. A. Fleck Jr, J. R. Morris, and M. D. Feit,
-        Appl. Phys. 10, 129 (1976).
-        """
-        
-        if np.abs(sign) != 1:
-            raise ValueError("sign must be either +1 or -1")
-        
-        sign = float(sign)
-        
-        # create Gaussian, zero-mean, unit variance random numbers
-        random_numbers = np.random.RandomState()
-        random_numbers.seed(self.seed)
-        a = random_numbers.normal(size=(npix, npix))
-        
-        # apply required symmetry
-        a[0, int(npix/2)+1:npix] = sign*a[0, 1:int(npix/2)][::-1]
-        a[int(npix/2)+1:npix, 0] = sign*a[1:int(npix/2), 0][::-1]
-        a[int(npix/2)+1:npix, int(npix/2)+1:npix] = sign*np.rot90(a[1:int(npix/2), 1:int(npix/2)], 2)
-        a[int(npix/2)+1:npix, 1:int(npix/2)] = sign*np.rot90(a[1:int(npix/2), int(npix/2)+1:npix], 2)
-        
-        # remove any overall phase resulting from the zero-frequency component
-        a[0, 0] = 0.0
-        
-        return a
-    
-    def rand_turbulent(self, npix):
-        """ Returns a complex-valued random number array of shape (npix, npix)
-        with the symmetry required for a turbulent phase screen.
-        
-        Parameters
-        -----------------
-        npix : int
-            Number of pixels.
-        
-        References
-        -------------------
-        Eq. (63) in J. A. Fleck Jr, J. R. Morris, and M. D. Feit,
-        Appl. Phys. 10, 129 (1976).
-        """
-        
-        # create real-valued random numbers with required symmetry
-        a = self.rand_symmetrized(npix, 1)
-        b = self.rand_symmetrized(npix, -1)
-        
-        # create complex-valued random number with required variance
-        c = (a + 1j*b)/np.sqrt(2.0)
-        
-        return c
-    
-    def power_spectrum(self, wave, kind='Kolmogorov'):
-        """ Returns the spatial power spectrum.
-        
-        Parameters
-        -----------------
-        wave : wavefront object
-            Wavefront to calculate the power spectrum for.
-        
-        kind : string
-            The type of the power spectrum, must be one of 'Kolmogorov',
-            'Tatarski', 'von Karman', 'Hill'.
-        
-        References
-        -------------------
-        G. Gbur, J. Opt. Soc. Am. A 31, 2038 (2014).
-        
-        R. Frehlich, Appl. Opt. 39, 393 (2000).
-        """
-        
-        if not any(kind==item for item in ['Kolmogorov', 'Tatarski', 'von Karman', 'Hill']):
-            raise ValueError('Kind of power spectrum not correctly defined.')
-        
-        Cn2 = self.get_Cn2(wave.wavelength)
-        coordinates = wave.coordinates()
-        npix = coordinates[0].shape[0]
-        pixelscale = wave.pixelscale.to(u.m/u.pixel) * u.pix
-        
-        q = np.fft.fftfreq(npix, d=pixelscale)*2.0*np.pi
-        
-        qx, qy = np.meshgrid(q, q)
-        
-        q2 = (qx**2 + qy**2)
-        if kind=='von Karman':
-            if self.outer_scale is not None:
-                q2 += 1.0/self.outer_scale.to(u.m)**2
-            else:
-                raise ValueError('If von Karman kind of turbulent phase \
-                                 screen is chosen, the outer scale L_0 \
-                                 must be provided.')
-        q2[0, 0] = np.inf # this is to avoid a possible error message in the next line
-        
-        phi = 0.0330054*Cn2*q2**(-11.0/6.0)
-        
-        if kind=='Tatarski' or kind=='von Karman' or kind=='Hill':
-            if self.inner_scale is not None:
-                k2 = (qx**2 + qy**2)
-                if kind=='Tatarski' or kind=='von Karman':
-                    m = (5.92/self.inner_scale.to(u.m))**2
-                    phi *= np.exp(-k2/m)
-                elif kind=='Hill':
-                    m = np.sqrt(k2)*self.inner_scale.to(u.m)
-                    phi *= (1.0 + 0.70937*m + 2.8235*m**2
-                            - 0.28086*m**3 + 0.08277*m**4) * np.exp(-1.109*m)
-            else:
-                raise ValueError('If von Karman, Hill, or Tatarski kind \
-                                 of turbulent phase screen is chosen, the \
-                                 inner scale l_0 must be provided.')
-        
-        return phi
->>>>>>> 8bbcbb87
+        return rho.real