--- conflicted
+++ resolved
@@ -437,11 +437,7 @@
         if what == 'intensity':
             if self.planetype == _PUPIL:
                 norm = matplotlib.colors.Normalize(vmin=0)
-<<<<<<< HEAD
-                cmap = getattr(matplotlib.cm, conf.cmap_mask)
-=======
                 cmap = getattr(matplotlib.cm, conf.cmap_pupil_intensity)
->>>>>>> 2dcea998
                 cmap.set_bad('0.0')
             else:
                 norm = matplotlib.colors.LogNorm(vmin=vmin, vmax=vmax)
@@ -1924,11 +1920,7 @@
             colorbar_orientation = "horizontal" if nrows == 1 else 'vertical'
 
         if self.planetype is _PUPIL:
-<<<<<<< HEAD
-            cmap_amp = getattr(matplotlib.cm, conf.cmap_mask)
-=======
             cmap_amp = getattr(matplotlib.cm, conf.cmap_pupil_intensity)
->>>>>>> 2dcea998
         else:
             cmap_amp = getattr(matplotlib.cm, conf.cmap_sequential)
         cmap_amp.set_bad('0.0')
